#!/usr/bin/env python3
# -*- coding: utf-8 -*-
"""
    Class to generate seismic models and labels for training.
"""

import numpy as np
from scipy.signal import gaussian
import h5py as h5
from prettytable import PrettyTable
import matplotlib.pyplot as plt
import matplotlib.animation as animation
import copy


def random_fields(nf, nz, nx, lz=2, lx=2, corr=None):
    """
    Created a random model with bandwidth limited noise.

    @params:
    nf (int): Number of fields to generate
    nz (int): Number of cells in Z
    nx (int): Number of cells in X
    lz (int): High frequency cut-off size in z
    lx (int): High frequency cut-off size in x
    corr (float): Zero-lag correlation between 1 field and subsequent fields
    @returns:

    """

    corrs = [1.0] + [corr for _ in range(nf-1)]

    noise0 = np.random.random([nz, nx])
    noise0 = noise0 - np.mean(noise0)
    noises = []
    for ii in range(nf):
        noisei = np.random.random([nz, nx])
        noisei = noisei - np.mean(noisei)
        noise = corrs[ii] * noise0 + (1.0-corrs[ii]) * noisei
        noise = np.fft.fft2(noise)
        noise[0, :] = 0
        noise[:, 0] = 0

        maskz = gaussian(nz, lz)**2
        maskz = np.roll(maskz, [int(nz / 2), 0])
        if lx > 0:
            maskx = gaussian(nx, lx)**2
            maskx = np.roll(maskx, [int(nx / 2), 0])
            noise *= maskx
        noise = noise * np.reshape(maskz, [-1, 1])

        noise = np.real(np.fft.ifft2(noise))
        noise = noise / np.max(noise)
        if lx == 0:
            noise = np.stack([noise[:, 0] for _ in range(nx)], 1)

        noises.append(noise)

    return noises


def random_thicks(nz, thickmin, thickmax, nmin, nlayer,
                  thick0min=None, thick0max=None):
    """
    Genereate a random sequence of layers with different thicknesses

    :param nz: Number of points in Z of the grid
    :param thickmin: Minimum thickness of a layer in grid point
    :param thickmax: Maximum thickness of a layer in grid point
    :param nmin: Minimum number of layers
    :param nlayer: The number of layers to create. If 0, draws a ramdom
                        number of layers
    :param thick0min: If provided, the first layer thickness is drawn between
                      thick0min and thick0max
    :param thick0max:

    :return: A list containing the thicknesses of the layers

    """

    # Determine the minimum and maximum number of layers
    thickmax = np.min([int(nz / nmin), thickmax])
    if thickmax < thickmin:
        print("warning: maximum number of layers smaller than minimum")
    nlmax = int(nz / thickmin)
    nlmin = int(nz / thickmax)
    if nlayer == 0:
        if nlmin < nlmax:
            nlayer = np.random.randint(nlmin, nlmax)
        else:
            nlayer = nlmin
    else:
        nlayer = int(np.clip(nlayer, nlmin, nlmax))

    thicks = np.random.uniform(thickmin, thickmax,
                               size=[nlayer]).astype(np.int)

    if thick0max is not None and thick0min is not None:
        thicks[0] = np.random.uniform(thick0min, thick0max)

    tops = np.cumsum(thicks)
    thicks = thicks[tops < nz]

    return thicks


def random_dips(n_dips, dip_max, ddip_max, dip_0=True):
    """
    Generate a random sequence of dips of layers

    :param n_dips: Number of dips to generate
    :param dip_max: Maximum dip
    :param ddip_max: Maximum change of dip
    :param dip_0: If true, the first dip is 0

    :return: A list containing the dips of the thicks
    """

    dips = np.zeros(n_dips)
    if not dip_0:
        dips[1] = np.random.uniform(-dip_max, dip_max)
    for ii in range(2, n_dips):
        dips[ii] = dips[ii - 1] + np.random.uniform(-ddip_max, ddip_max)
        if np.abs(dips[ii]) > dip_max:
            dips[ii] = np.sign(dips[ii]) * dip_max

    return dips


def generate_random_boundaries(nx, layers):
    """
    Generate randomly a boundary for each layer, based on the thickness, dip
    and deformation properties of the sequence to which a layer belong.

    :param nx:
    :param layers:
    :return: layers: The list of layers with the boundary property filled
                     randomly
    """
    top = layers[0].thick
    seq = layers[0].sequence
    de = np.zeros(nx, dtype=np.int)
    for layer in layers[1:]:
        if layer.boundary is None:
            boundary = top
            theta = layer.dip / 360 * 2 * np.pi
            boundary += np.array([int(np.tan(theta) * (jj - nx / 2))
                                  for jj in range(nx)], dtype=np.int)
            if layer.sequence != seq:
                prob = 1
                seq = layer.sequence
            else:
                prob = np.random.rand()
            if seq.deform is not None and prob < seq.deform.prob_deform_change:
                if seq.deform.cumulative:
                    de += seq.deform.create_deformation(nx).astype(np.int)
                else:
                    de = seq.deform.create_deformation(nx)
            boundary += de.astype(np.int)
            boundary = np.clip(boundary, 0, None)
            layer.boundary = boundary
            top += layer.thick

    return layers


def gridded_model(nx, nz, layers, lz, lx, corr):
    """
    Generate a gridded model from a model depicted by a list of Layers objects.
    Add a texture in each layer

    :param nx: Grid size in X
    :param nz: Grid size in Z
    :param layers: A list of Layer objects
    :param lz: The coherence length in z of the random heterogeneities
    :param lx: The coherence length in x of the random heterogeneities
    :param corr: Zero-lag correlation between each property
    :return: A list of 2D grid of the properties and a grid of layer id numbers
    """

    # Generate the 2D model, from top thicks to bottom
    npar = len(layers[0].properties)
    props2d = [np.full([nz, nx], p) for p in layers[0].properties]
    layerids = np.zeros([nz, nx])

    addtext = False
    addtrend = False
    for layer in layers:
        for prop in layer.lithology.properties:
            if lx > 0 and lz > 0 and prop.texture > 0:
                addtext = True
            if np.abs(prop.trend_min) > 1e-6 or np.abs(prop.trend_max) > 1e-6:
                addtrend = True

    if addtext:
        textures = random_fields(npar, 2 * nz, 2 * nx, lz=lz, lx=lx, corr=corr)
        for n in range(npar):
            textamp = layers[0].lithology.properties[n].texture
            if textamp > 0:
                textures[n] = textures[n] / np.max(textures[n])
                props2d[n] += textures[n][:nz, :nx] * textamp

    for layer in layers[1:]:
        trends = [None for _ in range(npar)]
        if addtrend is not None:
            for n in range(npar):
                tmin = layer.lithology.properties[n].trend_min
                tmax = layer.lithology.properties[n].trend_max
                trends[n] = np.random.uniform(tmin, tmax)

        top = np.max(layer.boundary)
        if layer.texture_trend is not None:
            texture_trend = -layer.texture_trend
            texture_trend -= np.min(texture_trend)
            if top + int(np.max(texture_trend)) + nz > 2 * nz:
                top = 2 * nz - int(np.max(texture_trend)) - nz
        else:
            texture_trend = None

        if isinstance(layer.lithology, Diapir):
            layer.lithology.add_diapir(layer)

        for jj, z in enumerate(layer.boundary):
            for n in range(npar):
                prop = layer.properties[n]
                grad = layer.gradx[n]
                props2d[n][z:, jj] = prop + grad * jj
            layerids[z:, jj] = layer.idnum
            if addtext:
                if layer.texture_trend is not None:
                    b1 = top + z + int(texture_trend[jj])
                else:
                    b1 = top
                b2 = b1 + nz - z
                for n in range(npar):
                    textamp = layer.lithology.properties[n].texture
                    if textamp > 0:
                        props2d[n][z:, jj] += textures[n][b1:b2, jj] * textamp
            if addtrend is not None:
                for n in range(npar):
                    props2d[n][z:, jj] += (trends[n] * np.arange(z, nz))

    # for n in range(npar):
    #     vmin = layers[0].lithology.properties[n].min
    #     vmax = layers[0].lithology.properties[n].max
    #     props2d[n][props2d[n] < vmin] = vmin
    #     props2d[n][props2d[n] > vmax] = vmax

    return props2d, layerids


class Property(object):

    def __init__(self, name="Default", vmin=1000, vmax=5000, texture=0,
                 trend_min=0, trend_max=0, gradx_min=0, gradx_max=0,
                 dzmax=None, filter_decrease=False):
        """
        A Property is used to describe one material property of a Lithology
        object, and provides the maximum and minimum value that can take
        the property within a Lithology.
        For example, a Property could describe the P-wave velocity.

        :param name: Name of the property
        :param vmin: Minimum value of the property
        :param vmax: Maximum value of the property
        :param texture: Maximum percentage of change of random fluctuations
                            within a layer of the property
        :param trend_min: Minimum value of the linear trend in z within a layer
        :param trend_max: Maximum value of the linear trend in z within a layer
        :param gradx_min: Minimum value of the linear trend in x within a layer
        :param gradx_max: Maximum value of the linear trend in x within a layer
        :param dzmax: Maximum change between two consecutive layers with
                      the same lithology
        :param filter_decrease: If true, accept a decrease of this property
                                according to the Sequence accept_decrease value
        """

        self.name = name
        self.min = vmin
        self.max = vmax
        self.texture = texture
        self.trend_min = trend_min
        self.trend_max = trend_max
        self.gradx_min = gradx_min
        self.gradx_max = gradx_max
        self.dzmax = dzmax
        self.filter_decrease = filter_decrease


class Lithology(object):

    def __init__(self, name="Default", properties=None):
        """
        A Lithology is a collection of Property objects.
        For example, a Lithology could be made up of vp and rho for an acoustic
        media and describe unconsolidated sediments seismic properties for a
        marine survey.

        :param name: Name of a lithology
        :param properties: A list of Property objects
        """

        self.name = name
        if properties is None:
            properties = [Property()]
        self.properties = properties
        for prop in properties:
            setattr(self, prop.name, prop)

    def __iter__(self):
        self.n = 0
        return self

    def __next__(self):
        if self.n < len(self.properties):
            self.n += 1
            return self.properties[self.n-1]
        else:
            raise StopIteration


class Sequence(object):

    def __init__(self, name="Default", lithologies=None, ordered=False,
                 proportions=None, thick_min=0, thick_max=1e9, nmax=9999,
                 nmin=1, deform=None, skip_prob=0, accept_decrease=1):
        """
        A Sequence object gives a sequence of Lithology objects. It can be
        ordered or random, meaning that when iterated upon, the Sequence object
        will provided either the given lithologies in order, or provide a
        random draw of the lithologies, with a probability of a lithology to
        be drawn given by proportions.

        :param name: Name of the sequence
        :param lithologies: A list of Lithology objects
        :param ordered: If True, the Sequence provides the lithology in the
                        order within lithologies. If False, the Sequence
                        provides random lithologies drawn from the list
        :param proportions: A list of proportions of each lithology in the
                            sequence. Must sum to 1
        :param thick_min: The minimum thickness of the sequence
        :param thick_max: The maximum thickness of the sequence
        :param nmax: Maximum number of lithologies that can be drawn from a
                     sequence, when ordered is False.
        :param nmin: Minimum number of lithologies that can be drawn from a
                     sequence, when ordered is False.
        :param deform: A Deformation object that generate random deformation of
                       a boundary
        :param skip_prob: The probability that this sequence is skipped
        :param accept_decrease: The probability to accept a decrease of a
                               property, for properties with
                               filter_decrease=True
        """

        self.name = name
        if lithologies is None:
            lithologies = [Lithology()]
        self.lithologies = lithologies
        if proportions is not None:
            if np.sum(proportions) - 1.0 > 1e-6:
                raise ValueError("The sum of proportions should be 1")
            if len(proportions) != len(lithologies):
                raise ValueError("Lengths of proportions and lithologies "
                                 "should be equal")
        self.proportions = proportions
        self.ordered = ordered
        if ordered:
            nmax = len(lithologies)
        self.nmax = nmax
        self.nmin = nmin
        self.thick_max = thick_max
        self.thick_min = thick_min
        self.deform = deform
        self.skipprob = skip_prob
        self.accept_decrease = accept_decrease

    def __iter__(self):
        self.n = 0
        return self

    def __next__(self):
        if self.n < self.nmax:
            if self.ordered:
                out = self.lithologies[self.n]
            else:
                out = np.random.choice(self.lithologies, p=self.proportions)
            self.n += 1
            return out
        else:
            raise StopIteration


class Layer(object):

    def __init__(self, idnum, thick, dip, sequence, lithology, properties,
                 boundary=None, gradx=None, texture_trend=None):
        """
        A Layer object describes a specific layer within a model, providing a
        description of its lithology, its thickness, dip and the deformation of
        its upper boundary.

        :param idnum: The identification number of the layer
        :param thick: The thickness of the layer
        :param dip: The dip of the layer
        :param sequence: A Sequence object to which the layer belongs
        :param lithology: A Lithology object to which the layer belongs
        :param properties: A list of value of the layer properties
        :param boundary: An array of the position of the top of the layer
        :param gradx: A list of horizontal increase of each property
        """

        self.idnum = idnum
        self.thick = int(thick)
        self.dip = dip
        self.sequence = sequence
        self.lithology = lithology
        self.properties = properties
        names = [prop.name for prop in lithology]
        for name, prop in zip(names, self.properties):
            setattr(self, name, prop)
        if gradx is None:
            gradx = [0 for _ in self.properties]
        self.gradx = gradx
        self.boundary = boundary
        self.texture_trend = texture_trend


class Stratigraphy(object):

    def __init__(self, sequences=None, defaultprops=None):
        """
        A Stratigraphy is made up of a series of Sequences. When building
        a model the layered model will contain the sequences in order.

        :param sequences: A list of Sequence objects
        """
        if sequences is None:
            litho = Lithology(properties=defaultprops)
            sequences = [Sequence(lithologies=[litho])]

        self.sequences = sequences
        self.layers = None

    def properties(self):
        """
        Summarize the properties in Stratigraphy

        :return:
            props: A dict containing all properties contained in Stratigraphy
                   with minimum and maximum values {p.name: [min, max]}.
        """
        props = {p.name: [9999, 0]
                 for p in self.sequences[0].lithologies[0]}
        for seq in self.sequences:
            for lith in seq:
                for p in lith.properties:
                    if props[p.name][0] > p.min:
                        props[p.name][0] = p.min
                    if props[p.name][1] < p.max:
                        props[p.name][1] = p.max
        return props

    def build_stratigraphy(self, thicks, dips, gradxs=None):
        """
        Generate a sequence of Layer object that provides properties of each
        layer in a stratigraphic column.

        :param thicks: A list of layer thicknesses
        :param dips: A list of layer dips
        :param gradxs: A list of the linear trend of each property in each layer
                       If None, no trend in x is added and if "random", create
                       random gradients in each layer.
        :return:
        """

        layers = []
        seqid = 0
        seqid0 = 0
        seqthick = 0
        sequences = [s for s in self.sequences if s.skipprob < np.random.rand()]
        seqiter = iter(sequences[0])

        sthicks_min = [np.random.randint(s.thick_min, s.thick_max)
                       for s in sequences]
        sthicks_max = [np.random.randint(smin, s.thick_max)
                       for s, smin in zip(sequences, sthicks_min)]
        sthicks_min[-1] = sthicks_max[-1] = 1e09

        seq = sequences[0]
        lith = None
        properties = [0.0 for _ in sequences[0].lithologies[0]]
        seq_nlay = 0
        for ii, (t, di) in enumerate(zip(thicks, dips)):
            seqthick0 = seqthick
            seqthick += t
            if seq_nlay >= seq.nmin and (seqthick0 > sthicks_min[seqid]
                                         or seqthick >= sthicks_max[seqid]):
                seq_nlay = 0
                if seqid < len(sequences) - 1:
                    seqid0 = seqid
                    seqid += 1
                    seqiter = iter(sequences[seqid])
                    seq = sequences[seqid]
            seq_nlay += 1
            lith0 = lith
            lith = next(seqiter)

            if gradxs is None:
                gradx = None
            elif gradxs == "random":
                gradx = [0 for _ in lith]
                for n, prop in enumerate(lith):
                    gradxs[n] = np.random.rand(prop.gradx_min, prop.gradx_max)
            else:
                gradx = gradxs[ii]

            for jj, prop in enumerate(lith):
                if prop.dzmax is not None and lith0 is not None:
                    minval = properties[jj] - prop.dzmax
                    maxval = properties[jj] + prop.dzmax
                    if minval < prop.min:
                        minval = prop.min
                    if maxval > prop.max:
                        maxval = prop.max
                else:
                    minval = prop.min
                    maxval = prop.max
                if seqid == seqid0 and seq.accept_decrease < np.random.rand():
                    if prop.filter_decrease:
                        if prop.min <= properties[jj]:
                            minval = properties[jj]
                        if maxval < minval:
                            maxval = minval

                properties[jj] = np.random.uniform(minval, maxval)

            layers.append(Layer(ii, t, di, seq, lith, gradx=gradx,
                                properties=copy.copy(properties)))

        self.layers = layers

        return layers

    def summary(self):
        x = PrettyTable()
        x.add_column("Layer no", [la.idnum for la in self.layers])
        x.add_column("Sequence",  [la.sequence.name for la in self.layers])
        x.add_column("Lithology",  [la.lithology.name for la in self.layers])
        x.add_column("Thickness",  [la.thick for la in self.layers])
        x.add_column("Dip",  [la.dip for la in self.layers])
        for ii in range(len(self.layers[0].lithology.properties)):
            x.add_column(self.layers[0].lithology.properties[ii].name,
                         [la.properties[ii] for la in self.layers])
        print(x)


class Deformation:

    def __init__(self, max_deform_freq=0, min_deform_freq=0, amp_max=0,
                 max_deform_nfreq=20, prob_deform_change=0.3, cumulative=False):
        """
        Create random deformations of a boundary with random harmonic functions

        :param max_deform_freq: Maximum frequency of the harmonic components
        :param min_deform_freq: Minimum frequency of the harmonic components
        :param amp_max: Maximum amplitude of the deformation
        :param max_deform_nfreq: Number of frequencies
        :param cumulative:      Bool, if True, deformation of consecutive layers
                                are added together (are correlated).
        """
        self.max_deform_freq = max_deform_freq
        self.min_deform_freq = min_deform_freq
        self.amp_max = amp_max
        self.max_deform_nfreq = max_deform_nfreq
        self.prob_deform_change = prob_deform_change
        self.cumulative = cumulative

    def create_deformation(self, nx):
        """
        Create random deformations of a boundary with random harmonic functions
        :param nx: Number of points of the boundary

        :return:
        An array containing the deformation function
        """
        x = np.arange(0, nx)
        deform = np.zeros(nx)
        if self.amp_max > 0 and self.max_deform_freq > 0:
            nfreqs = np.random.randint(self.max_deform_nfreq)
            vmin = np.log(self.max_deform_freq)
            vmax = np.log(self.min_deform_freq)
            freqs = np.exp(np.random.uniform(vmin, vmax, size=nfreqs))
            phases = np.random.rand(nfreqs) * np.pi * 2
            amps = np.random.rand(nfreqs)
            for ii in range(nfreqs):
                deform += amps[ii] * np.sin(freqs[ii] * x + phases[ii])

            ddeform = np.max(np.abs(deform))
            if ddeform > 0:
                deform = deform / ddeform * self.amp_max * np.random.rand()

        return deform


<<<<<<< HEAD
class Diapir(Lithology):

    def __init__(self, *args, height_min=0, height_max=1, width_min=0,
                 width_max=1, prob=1, **kwargs):
        """
        Add a diapir-shaped deformation to layer boundaries.

        :param height_min: Minimum height, in grid cell units.
        :param height_max: Maximum height, in grid cell units.
        :param width_min: Minimum width at half-maximum, in grid cell units.
        :param width_max: Maximum width at half-maximum, in grid cell units.
        :param prob: Probability of adding a diapir to a layer.
        """
        super().__init__(*args, **kwargs)
        self.height_min = height_min
        self.height_max = height_max
        self.width_min = width_min
        self.width_max = width_max
        self.prob = prob

    def add_diapir(self, layer):
        if np.random.random_sample() > self.prob:
            return
        nx = len(layer.boundary)
        width = np.random.randint(self.width_min, self.width_max)
        height = np.random.randint(self.height_min, self.height_max)
        x_start = np.random.randint(nx-2*width)
        x_end = x_start + 2*width

        k = 10**np.random.uniform(.5, 1.5)
        x = np.linspace(0, 2*np.pi, 2*width+1)
        diapir = (1-np.arctan(k*np.cos(x))/np.arctan(k)) / 2
        diapir *= height
        layer.boundary[x_start:x_end+1] -= diapir.astype(int)
        layer.boundary = np.clip(layer.boundary, 0, None)
=======
class Faults:

    def __init__(self, dip_min=0, dip_max=0, displ_min=0, displ_max=0, dh=10.0,
                 x_lim=None, y_lim=None, nmax=1, prob=0):
        """
        Create random faults in a 2D gridded model.

        :param dip_min: Minimum dip, as measured in degrees from the
                        horizontal axis.
        :param dip_max: Maximum dip, as measured in degrees from the
                        horizontal axis.
        :param displ_min: Minimum absolute displacement, in meters. A positive
                          displacement brings the top layer upwards.
        :param displ_max: Maximum absolute displacement, in meters. A positive
                          displacement brings the top layer upwards.
        :param dh: Grid cell size, in meters.
        :param x_lim: Bounds `[x_min, x_max]` of the fault origin location.
                      Defaults to the model's boundaries.
        :param y_lim: Bounds `[y_min, y_max]` of the fault origin location.
                      Defaults to the model's boundaries. `y` is measured from
                      the surface.
        :param nmax: Maximum quantity of faults.
        :param prob: Either the scalar probability of having at least one fault
                     or a list of probabilities for each quantity of faults
                     in `range(1, nmax+1)`. In either case, the remaining
                     probability is associated to not having any fault.
        """
        self.dip_min = np.deg2rad(dip_min)
        self.dip_max = np.deg2rad(dip_max)
        self.displ_min = displ_min
        self.displ_max = displ_max
        self.x_lim = x_lim
        self.y_lim = y_lim
        self.dh = dh
        self.nmax = nmax
        if isinstance(prob, list):
            assert len(prob) == nmax
            prob = [1-sum(prob), *prob]
        else:
            prob = [1 - prob, *[prob/nmax]*nmax]
        self.prob = prob

    def add_faults(self, props2d, layerids):
        n = np.random.choice(self.nmax+1, p=self.prob)
        for _ in range(n):
            props2d, layerids = self.add_fault(props2d, layerids)
        return props2d, layerids

    def add_fault(self, props2d, layerids):
        dip = np.random.uniform(self.dip_min, self.dip_max)
        dip *= np.random.choice([-1, 1])
        displ = np.random.uniform(self.displ_min, self.displ_max)
        displ /= self.dh
        vdispl = displ * np.sin(abs(dip))
        vdispl = int(round(vdispl))
        if vdispl == 0:
            return props2d, layerids

        x_min, x_max = self.x_lim or (0, layerids.shape[1])
        y_min, y_max = self.y_lim or (0, layerids.shape[0])
        y = layerids.shape[0] - np.random.randint(y_min, y_max)
        x = np.random.randint(x_min, x_max)

        grid_idx = np.meshgrid(*(np.arange(s) for s in layerids.shape[::-1]))
        grid_idx = np.array(grid_idx).reshape([2, -1]).T
        grid_idx -= [x, y]
        line_idx = np.cos(dip), np.sin(dip)
        is_over = np.cross(line_idx, grid_idx) < 0
        is_over = is_over.reshape(layerids.shape)

        arrays = [*props2d, layerids]
        for i, arr in enumerate(arrays):
            if vdispl > 0:
                displ_arr = np.pad(arr, ((0, vdispl), (0, 0)), mode='edge')
                displ_arr = displ_arr[vdispl:]
            else:
                displ_arr = np.pad(arr, ((-vdispl, 0), (0, 0)), mode='edge')
                displ_arr = displ_arr[:vdispl]

            upper, lower = displ_arr, arr
            arrays[i] = np.where(is_over, upper, lower)

        *props2d, layerids = arrays
        return props2d, layerids
>>>>>>> 0da4061f


class ModelGenerator:
    """
    Generate a layered model with the generate_model method.
    This class can read and write to a file the parameters needed to generate
    random models
    """

    def __init__(self):

        # Number of grid cells in X direction.
        self.NX = 256
        # Number of grid cells in Z direction.
        self.NZ = 256
        # Grid spacing in X, Y, Z directions (in meters).
        self.dh = 10.0

        # Minimum thickness of a layer (in grid cells).
        self.layer_dh_min = 50
        # Minimum thickness of a layer (in grid cells).
        self.layer_dh_max = 1e9
        # Minimum number of layers.
        self.layer_num_min = 5
        # Fix the number of layers if not 0.
        self.num_layers = 0

        # If true, first layer dip is 0.
        self.dip_0 = True
        # Maximum dip of a layer.
        self.dip_max = 0
        # Maximum dip difference between two adjacent layers.
        self.ddip_max = 5

        # Change between two layers.
        # Add random noise two a layer (% or velocity).
        self.max_texture = 0
        # Range of the filter in x for texture creation.
        self.texture_xrange = 0
        # Range of the filter in z for texture creation.
        self.texture_zrange = 0
        # Zero-lag correlation between parameters, same for each
        self.corr = 0.6

        # Minimum fault dip.
        self.fault_dip_min = 0
        # Maximum fault dip.
        self.fault_dip_max = 0
        # Minimum fault displacement.
        self.fault_displ_min = 0
        # Maximum fault displacement.
        self.fault_displ_max = 0
        # Bounds of the fault origin location.
        self.fault_x_lim = [0, self.NX]
        self.fault_y_lim = [0, self.NZ]
        # Maximum quantity of faults.
        self.fault_nmax = 1
        # Probability of having faults.
        self.fault_prob = 0

        self.thick0min = None
        self.thick0max = None
        self.layers = None

    def save_parameters_to_disk(self, filename):
        """
        Save all parameters to disk

        @params:
        filename (str) :  name of the file for saving parameters

        @returns:

        """
        with h5.File(filename, 'w') as file:
            for item in self.__dict__:
                file.create_dataset(item, data=self.__dict__[item])

    def read_parameters_from_disk(self, filename):
        """
        Read all parameters from a file

        @params:
        filename (str) :  name of the file containing parameters

        @returns:

        """
        with h5.File(filename, 'r') as file:
            for item in self.__dict__:
                try:
                    self.__dict__[item] = file[item][()]
                except KeyError:
                    pass

    def generate_model(self, stratigraphy, thicks=None, dips=None,
                       boundaries=None, gradxs=None, texture_trends=None,
                       seed=None):
        """

        :param stratigraphy: A stratigraphy object
        :param thicks: A list of layer thicknesses. If not provided, create
                       random thicknesses. See ModelParameters for variables
                       controlling the random generation process.
        :param dips: A list of layer dips. If not provided, create
                       random dips.
        :param boundaries: A list of arrays containing the position of the top
                           of the layers. If none, generated randomly
        :param gradxs: A list of the linear trend of each property in each layer
                       If None, no trend in x is added and if "random", create
                       random gradients in each layer.
        :param texture_trends: A list of the of array depicting the alignment of
                              the texture within a layer. If None, will follow
                              the top boundary of the layer.
        :param seed: A seed for random generators

        :return:
                props2d: A list of 2D property arrays
                layerids: A 2D array containing layer ids
                layers: A list of Layer objects
        """

        if seed is not None:
            np.random.seed(seed)

        if stratigraphy is None:
            stratigraphy = Stratigraphy()
        if thicks is None:
            if boundaries is None:
                thicks = random_thicks(self.NZ, self.layer_dh_min,
                                       self.layer_dh_max,
                                       self.layer_num_min, self.num_layers,
                                       thick0min=self.thick0min,
                                       thick0max=self.thick0max)
            else:
                thicks = [0 for _ in range(len(boundaries))]
        if dips is None:
            dips = random_dips(len(thicks), self.dip_max,
                               self.ddip_max, dip_0=self.dip_0)

        layers = stratigraphy.build_stratigraphy(thicks, dips, gradxs=gradxs)
        if boundaries is None:
            layers = generate_random_boundaries(self.NX, layers)
        else:
            for ii, layer in enumerate(layers):
                layer.boundary = boundaries[ii]
        if texture_trends is not None:
            for ii, layer in enumerate(layers):
                layer.texture_trend = texture_trends[ii]

        props2d, layerids = gridded_model(self.NX, self.NZ, layers,
                                          self.texture_zrange,
                                          self.texture_xrange,
                                          self.corr)
        faults = Faults(dip_min=self.fault_dip_min, dip_max=self.fault_dip_max,
                        displ_min=self.fault_displ_min,
                        displ_max=self.fault_displ_max, dh=self.dh,
                        x_lim=self.fault_x_lim, y_lim=self.fault_y_lim,
                        nmax=self.fault_nmax, prob=self.fault_prob)
        props2d, layerids = faults.add_faults(props2d, layerids)

        names = [prop.name for prop in layers[0].lithology]
        propdict = {name: prop for name, prop in zip(names, props2d)}
        return propdict, layerids, layers

    def plot_model(self, props2d, layers, animated=False, figsize=(16, 8)):
        """
        Plot the properties of a generated gridded model

        :param props2d: The dictionary of properties from the output of
                        generate_model
        :param layers:  A list of layers from the output of  generate_model
        :param animated: It true, the plot can be animated
        :param figsize: A tuple providing the size of the figure to create

        :return: ims: a list of pyplot images
                 fig: A Figure object
        """
        names = list(props2d.keys())
        minmax = {name: [np.inf, -np.inf] for name in names}
        for layer in layers:
            for prop in layer.lithology:
                if prop.name in minmax:
                    if minmax[prop.name][0] > prop.min:
                        minmax[prop.name][0] = prop.min
                    if minmax[prop.name][1] < prop.max:
                        minmax[prop.name][1] = prop.max
        for name in names:
            if minmax[name][0] is np.inf:
                minmax[name] = [np.min(props2d[name]) / 10,
                                np.min(props2d[name]) * 10]

        fig, axs = plt.subplots(1, len(names), figsize=figsize, squeeze=False)
        axs = axs.flatten()
        ims = [axs[ii].imshow(props2d[name], animated=animated, aspect='auto',
                              cmap='inferno', vmin=minmax[name][0],
                              vmax=minmax[name][1])
               for ii, name in enumerate(names)]

        for ii, ax in enumerate(axs):
            ax.set_title(names[ii])
            plt.colorbar(ims[ii], ax=ax, orientation="horizontal", pad=0.16,
                         fraction=0.15)
        plt.tight_layout()

        return fig, ims

    def animated_dataset(self, *args, filename=None, nframes=1000, **kwargs):
        """
        Produces an animation of a dataset, showing the input data, and the
        different labels for each example.

        @params:
        phase (str): Which dataset: either train, test or validate
        """

        props2d, _, layers = self.generate_model(*args, **kwargs)
        names = list(props2d.keys())
        fig, ims = self.plot_model(props2d, layers, animated=True)

        def init():
            for im, name in zip(ims, names):
                im.set_array(props2d[name])
            return ims

        def animate(t):
            props2d, _, layers = self.generate_model(*args, **kwargs)
            for im, name in zip(ims, names):
                im.set_array(props2d[name])
            return ims

        anim = animation.FuncAnimation(fig, animate, init_func=init,
                                       frames=nframes, interval=3000, blit=True,
                                       repeat=True)
        if filename:
            Writer = animation.writers['ffmpeg']
            writer = Writer(fps=1, metadata=dict(artist='ModelGenerator'),
                            bitrate=1800)
            anim.save(filename + ".mp4", writer=writer)

        plt.show()


if __name__ == '__main__':
    gen = ModelGenerator()
    stratigraphy = Stratigraphy()
    gen.animated_dataset(stratigraphy)<|MERGE_RESOLUTION|>--- conflicted
+++ resolved
@@ -602,7 +602,6 @@
         return deform
 
 
-<<<<<<< HEAD
 class Diapir(Lithology):
 
     def __init__(self, *args, height_min=0, height_max=1, width_min=0,
@@ -638,7 +637,8 @@
         diapir *= height
         layer.boundary[x_start:x_end+1] -= diapir.astype(int)
         layer.boundary = np.clip(layer.boundary, 0, None)
-=======
+
+
 class Faults:
 
     def __init__(self, dip_min=0, dip_max=0, displ_min=0, displ_max=0, dh=10.0,
@@ -723,7 +723,6 @@
 
         *props2d, layerids = arrays
         return props2d, layerids
->>>>>>> 0da4061f
 
 
 class ModelGenerator:
